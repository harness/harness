--- conflicted
+++ resolved
@@ -1,10 +1,3 @@
-<<<<<<< HEAD
-FROM ubuntu
-ENV  DRONE_SERVER_PORT :80
-
-ADD packaging/output/ /dronepkg
-WORKDIR /dronepkg
-=======
 # Build the drone executable on a x64 Linux host:
 #
 #     go build --ldflags '-extldflags "-static"' -o drone_static
@@ -24,13 +17,7 @@
 
 ENV DATABASE_DRIVER=sqlite3
 ENV DATABASE_CONFIG=/var/lib/drone/drone.sqlite
->>>>>>> bc5ec51a
 
 ADD drone_static /drone_static
 
-<<<<<<< HEAD
-EXPOSE 80
-ENTRYPOINT ["/usr/local/bin/droned"]
-=======
-ENTRYPOINT ["/drone_static"]
->>>>>>> bc5ec51a
+ENTRYPOINT ["/drone_static"]