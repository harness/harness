--- conflicted
+++ resolved
@@ -1,14 +1,8 @@
 package cache
 
 import (
-<<<<<<< HEAD
-	"fmt"
-
+	"github.com/CiscoCloud/drone/cache"
 	"github.com/CiscoCloud/drone/model"
-=======
-	"github.com/drone/drone/cache"
-	"github.com/drone/drone/model"
->>>>>>> 4e284a77
 	"github.com/gin-gonic/gin"
 )
 
