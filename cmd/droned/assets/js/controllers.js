"use strict";

/* Controllers */

var ctlMod = angular.module( "drone.controllers", [] );

ctlMod.controller( "Projects", [ "$scope", "$rootScope", "$http", function ( $scope, $rootScope, $http )
{
    var url = window.location.pathname + "/commits"

    ws.onopen = function(){  
        console.log("Socket has been opened!");  
    };
    
    ws.onmessage = function(message) {
        var payload = {};
        var task = JSON.parse(message.data);

        payload.owner        = task.Repo.owner 
        payload.name         = task.Repo.name
        payload.hash         = task.Commit.hash;
        payload.status       = task.Commit.status;
        payload.created      = task.Commit.created;
        payload.pull_request = task.Commit.pull_request;
        payload.gravatar     = task.Commit.gravatar;
        payload.message      = task.Commit.message;

        $scope.addBuild(payload);
        console.log(payload);
        $scope.$digest();
    };

	$http.get( url ).success( function ( result )
	{
		$scope.projects = [];
<<<<<<< HEAD
=======
		$scope.firstRun = true;
>>>>>>> c5136a69
 		var currentProject, build;
		
		$scope.addBuild = function ( newBuild )
		{
			currentProject = '';
			
			for( var j = 0; j < $scope.projects.length; j++ )
			{
				if( $scope.projects[j].projectOwner == newBuild.owner && $scope.projects[j].projectName == newBuild.name )
				{
					currentProject = $scope.projects[j];
					break;
				}
			}
			
			if( !currentProject )
			{
				currentProject = {};
				currentProject.projectOwner = newBuild.owner;
				currentProject.projectName  = newBuild.name;
				currentProject.builds       = [];
				
				$scope.projects.push( currentProject );
				currentProject = $scope.projects[ $scope.projects.length - 1 ];
			}
	
			build = {};
			build.fresh = true;
			
			for( var k = 0; k < currentProject.builds.length; k++ )
			{
				if( currentProject.builds[k].hash == newBuild.hash )
				{
					build       = currentProject.builds[k];
					build.fresh = false;
					break;
				}
			}
			
			build.hash      = newBuild.hash;
			build.status    = newBuild.status;
			build.buildTime = newBuild.created;
			build.pull      = newBuild.pull_request;
			build.gravatar  = newBuild.gravatar;
			build.message   = newBuild.message;
			
			currentProject.masterHash   = !build.pull && ( ( $scope.firstRun && !currentProject.masterHash ) || !$scope.firstRun )
		                                  ? build.hash : currentProject.masterHash;
			currentProject.masterStatus = !build.pull && ( ( $scope.firstRun && !currentProject.masterStatus ) || !$scope.firstRun )
		                                  ? build.status : currentProject.masterStatus;
			
			if( build.fresh )
			{
				currentProject.builds.push( build );
                console.log($scope.projects);
			}
		};
		
		for( var i = 0; i < result.length; i++ )
		{
			$scope.addBuild( result[i] );
		}
		
		$scope.firstRun = false;
		
	} ).error( function ()
	{
		console.log( "Couldn't connect to drone, great job." );
		
	} );

} ] );<|MERGE_RESOLUTION|>--- conflicted
+++ resolved
@@ -33,10 +33,8 @@
 	$http.get( url ).success( function ( result )
 	{
 		$scope.projects = [];
-<<<<<<< HEAD
-=======
 		$scope.firstRun = true;
->>>>>>> c5136a69
+
  		var currentProject, build;
 		
 		$scope.addBuild = function ( newBuild )
