--- conflicted
+++ resolved
@@ -29,11 +29,7 @@
 						
 						<ul class="updates">
 
-<<<<<<< HEAD
-							<li x-ng-class="{master: build.hash == project.masterHash, passed: build.status == 'Success', failed: build.status == 'Failure', progress: build.status == 'Started'}" x-ng-class="build.status.toLowerCase()" x-ng-repeat="build in project.builds | orderBy:buildTime | limitTo:5">
-=======
 							<li x-ng-class="{master: build.hash == project.masterHash, passed: build.status == 'Success', failed: build.status == 'Failure', progress: build.status == 'Started'}" x-ng-class="build.status.toLowerCase()" x-ng-repeat="build in project.builds | orderBy:'buildTime':true | limitTo:4">
->>>>>>> c5136a69
 								<div class="type"><img x-ng-src="https://gravatar.com/avatar/[[ build.gravatar ]]">[[ build.pull ? 'Pull Request #' + build.pull : build.message ]]</div>
 								<div class="date">[[ build.buildTime | date:'M/d, h:mm a' ]]</div>
 							</li>
