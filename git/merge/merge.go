--- conflicted
+++ resolved
@@ -20,12 +20,8 @@
 
 	"github.com/harness/gitness/git/api"
 	"github.com/harness/gitness/git/sharedrepo"
-<<<<<<< HEAD
-=======
-	"github.com/harness/gitness/git/types"
 
 	"github.com/rs/zerolog/log"
->>>>>>> 8150be7a
 )
 
 // Func represents a merge method function. The concrete merge implementation functions must have this signature.
@@ -150,13 +146,13 @@
 			}
 
 			mergeTreeMergeBaseSHA := ""
-			if len(commitInfo.ParentSHAs) > 0 {
+			if len(commitInfo.Parents) > 0 {
 				// use parent of commit as merge base to only apply changes introduced by commit.
 				// See example usage of when --merge-base was introduced:
 				// https://github.com/git/git/commit/66265a693e8deb3ab86577eb7f69940410044081
 				//
 				// NOTE: CommitSHAsForRebase only returns non-merge commits.
-				mergeTreeMergeBaseSHA = commitInfo.ParentSHAs[0]
+				mergeTreeMergeBaseSHA = commitInfo.Parents[0].String()
 			}
 
 			treeSHA, conflicts, err = s.MergeTree(ctx, mergeTreeMergeBaseSHA, lastCommitSHA, commitSHA)
