--- conflicted
+++ resolved
@@ -1,17 +1,5 @@
 package model
 
-<<<<<<< HEAD
-import (
-	"bytes"
-	"io"
-	"io/ioutil"
-
-	"github.com/CiscoCloud/drone/shared/database"
-	"github.com/russross/meddler"
-)
-
-=======
->>>>>>> 4e284a77
 type Log struct {
 	ID    int64  `meddler:"log_id,pk"`
 	JobID int64  `meddler:"log_job_id"`
