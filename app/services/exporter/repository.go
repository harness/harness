// Copyright 2023 Harness, Inc.
//
// Licensed under the Apache License, Version 2.0 (the "License");
// you may not use this file except in compliance with the License.
// You may obtain a copy of the License at
//
//     http://www.apache.org/licenses/LICENSE-2.0
//
// Unless required by applicable law or agreed to in writing, software
// distributed under the License is distributed on an "AS IS" BASIS,
// WITHOUT WARRANTIES OR CONDITIONS OF ANY KIND, either express or implied.
// See the License for the specific language governing permissions and
// limitations under the License.

package exporter

import (
	"context"
	"encoding/base64"
	"encoding/json"
	"errors"
	"fmt"
	"net/url"
	"strings"
	"time"

	"github.com/harness/gitness/app/api/controller/repo"
	"github.com/harness/gitness/app/paths"
	"github.com/harness/gitness/app/services/publicaccess"
	"github.com/harness/gitness/app/sse"
	"github.com/harness/gitness/app/store"
	gitnessurl "github.com/harness/gitness/app/url"
	"github.com/harness/gitness/encrypt"
	"github.com/harness/gitness/git"
	"github.com/harness/gitness/job"
	"github.com/harness/gitness/types"
	"github.com/harness/gitness/types/enum"

	"github.com/rs/zerolog/log"
)

const (
	// TODO: take as optional input from api input to allow exporting to SMP.
	harnessCodeAPIURLRaw = "https://app.harness.io/gateway/code/api"
)

var (
	// ErrNotFound is returned if no export data was found.
	ErrNotFound = errors.New("export not found")
)

type Repository struct {
	urlProvider  gitnessurl.Provider
	git          git.Interface
	repoStore    store.RepoStore
	scheduler    *job.Scheduler
	encrypter    encrypt.Encrypter
	sseStreamer  sse.Streamer
	publicAccess publicaccess.PublicAccess
}

type Input struct {
	Identifier      string          `json:"identifier"`
	ID              int64           `json:"id"`
	Description     string          `json:"description"`
	IsPublic        bool            `json:"is_public"`
	HarnessCodeInfo HarnessCodeInfo `json:"harness_code_info"`
}

type HarnessCodeInfo struct {
	AccountID         string `json:"account_id"`
	ProjectIdentifier string `json:"project_identifier"`
	OrgIdentifier     string `json:"org_identifier"`
	Token             string `json:"token"`
}

var _ job.Handler = (*Repository)(nil)

const (
	exportJobMaxRetries  = 1
	exportJobMaxDuration = 45 * time.Minute
	exportRepoJobUID     = "export_repo_%d"
	exportSpaceJobUID    = "export_space_%d"
	jobType              = "repository_export"
)

var ErrJobRunning = errors.New("an export job is already running")

func (r *Repository) Register(executor *job.Executor) error {
	return executor.Register(jobType, r)
}

func (r *Repository) RunManyForSpace(
	ctx context.Context,
	spaceID int64,
	repos []*types.Repository,
	harnessCodeInfo *HarnessCodeInfo,
) error {
	jobGroupID := getJobGroupID(spaceID)
	jobs, err := r.scheduler.GetJobProgressForGroup(ctx, jobGroupID)
	if err != nil {
		return fmt.Errorf("cannot get job progress before starting. %w", err)
	}

	if len(jobs) > 0 {
		err = checkJobAlreadyRunning(jobs)
		if err != nil {
			return err
		}

		n, err := r.scheduler.PurgeJobsByGroupID(ctx, jobGroupID)
		if err != nil {
			return err
		}
		log.Ctx(ctx).Info().Msgf("deleted %d old jobs", n)
	}

	jobDefinitions := make([]job.Definition, len(repos))
	for i, repository := range repos {
		// check if repo is public
		parentSpace, name, err := paths.DisectLeaf(repository.Path)
		if err != nil {
			return fmt.Errorf("failed to disect path '%s': %w", repository.Path, err)
		}

		scope := &types.Scope{SpacePath: parentSpace}
		resource := &types.Resource{
			Type:       enum.ResourceTypeRepo,
			Identifier: name,
		}

		isPublic, err := r.publicAccess.Get(ctx, scope, resource)
		if err != nil {
			return fmt.Errorf("failed to check repo public visibility: %w", err)
		}

		repoJobData := Input{
			Identifier:      repository.Identifier,
			ID:              repository.ID,
			Description:     repository.Description,
			IsPublic:        isPublic,
			HarnessCodeInfo: *harnessCodeInfo,
		}

		data, err := json.Marshal(repoJobData)
		if err != nil {
			return fmt.Errorf("failed to marshal job input json: %w", err)
		}
		strData := strings.TrimSpace(string(data))
		encryptedData, err := r.encrypter.Encrypt(strData)
		if err != nil {
			return fmt.Errorf("failed to encrypt job input: %w", err)
		}

		jobUID := fmt.Sprintf(exportRepoJobUID, repository.ID)

		jobDefinitions[i] = job.Definition{
			UID:        jobUID,
			Type:       jobType,
			MaxRetries: exportJobMaxRetries,
			Timeout:    exportJobMaxDuration,
			Data:       base64.StdEncoding.EncodeToString(encryptedData),
		}
	}

	return r.scheduler.RunJobs(ctx, jobGroupID, jobDefinitions)
}

func checkJobAlreadyRunning(jobs []job.Progress) error {
	if jobs == nil {
		return nil
	}
	for _, j := range jobs {
		if !j.State.IsCompleted() {
			return ErrJobRunning
		}
	}
	return nil
}

func getJobGroupID(spaceID int64) string {
	return fmt.Sprintf(exportSpaceJobUID, spaceID)
}

// Handle is repository export background job handler.
func (r *Repository) Handle(ctx context.Context, data string, _ job.ProgressReporter) (string, error) {
	input, err := r.getJobInput(data)
	if err != nil {
		return "", err
	}
	harnessCodeInfo := input.HarnessCodeInfo
	client, err := newHarnessCodeClient(
		harnessCodeAPIURLRaw,
		harnessCodeInfo.AccountID,
		harnessCodeInfo.OrgIdentifier,
		harnessCodeInfo.ProjectIdentifier,
		harnessCodeInfo.Token,
	)
	if err != nil {
		return "", err
	}

	repository, err := r.repoStore.Find(ctx, input.ID)
	if err != nil {
		return "", err
	}
	remoteRepo, err := client.CreateRepo(ctx, repo.CreateInput{
		Identifier:    repository.Identifier,
		DefaultBranch: repository.DefaultBranch,
		Description:   repository.Description,
<<<<<<< HEAD
=======
		IsPublic:      false, // todo: use repository.IsPublic once public is available.
>>>>>>> 7103d881
		Readme:        false,
		License:       "",
		GitIgnore:     "",
	})
	if err != nil {
		r.publishSSE(ctx, repository)
		return "", err
	}

	urlWithToken, err := modifyURL(remoteRepo.Repository.GitURL, harnessCodeInfo.Token)
	if err != nil {
		return "", err
	}

	err = r.git.PushRemote(ctx, &git.PushRemoteParams{
		ReadParams: git.ReadParams{RepoUID: repository.GitUID},
		RemoteURL:  urlWithToken,
	})
	if err != nil && !strings.Contains(err.Error(), "empty") {
		errDelete := client.DeleteRepo(ctx, remoteRepo.Repository.Identifier)
		if errDelete != nil {
			log.Ctx(ctx).Err(errDelete).Msgf("failed to delete repo '%s' on harness", remoteRepo.Repository.Identifier)
		}
		r.publishSSE(ctx, repository)
		return "", err
	}

	log.Ctx(ctx).Info().Msgf("completed exporting repository '%s' to harness", repository.Identifier)

	r.publishSSE(ctx, repository)

	return "", nil
}

func (r *Repository) publishSSE(ctx context.Context, repository *types.Repository) {
	err := r.sseStreamer.Publish(ctx, repository.ParentID, enum.SSETypeRepositoryExportCompleted, repository)
	if err != nil {
		log.Ctx(ctx).Warn().Err(err).Msg("failed to publish export completion SSE")
	}
}

func (r *Repository) getJobInput(data string) (Input, error) {
	encrypted, err := base64.StdEncoding.DecodeString(data)
	if err != nil {
		return Input{}, fmt.Errorf("failed to base64 decode job input: %w", err)
	}

	decrypted, err := r.encrypter.Decrypt(encrypted)
	if err != nil {
		return Input{}, fmt.Errorf("failed to decrypt job input: %w", err)
	}

	var input Input

	err = json.NewDecoder(strings.NewReader(decrypted)).Decode(&input)
	if err != nil {
		return Input{}, fmt.Errorf("failed to unmarshal job input json: %w", err)
	}

	return input, nil
}

func (r *Repository) GetProgressForSpace(ctx context.Context, spaceID int64) ([]job.Progress, error) {
	groupID := getJobGroupID(spaceID)
	progress, err := r.scheduler.GetJobProgressForGroup(ctx, groupID)
	if err != nil {
		return nil, fmt.Errorf("failed to get job progress for group: %w", err)
	}

	if len(progress) == 0 {
		return nil, ErrNotFound
	}

	return progress, nil
}

func modifyURL(u string, token string) (string, error) {
	parsedURL, err := url.Parse(u)
	if err != nil {
		return "", fmt.Errorf("failed to parse URL '%s': %w", u, err)
	}

	// Set the username and password in the URL
	parsedURL.User = url.UserPassword("token", token)
	return parsedURL.String(), nil
}<|MERGE_RESOLUTION|>--- conflicted
+++ resolved
@@ -36,6 +36,7 @@
 	"github.com/harness/gitness/types"
 	"github.com/harness/gitness/types/enum"
 
+	apiauth "github.com/harness/gitness/app/api/auth"
 	"github.com/rs/zerolog/log"
 )
 
@@ -204,14 +205,17 @@
 	if err != nil {
 		return "", err
 	}
+
+	isPublic, err := apiauth.CheckRepoIsPublic(ctx, r.publicAccess, repository)
+	if err != nil {
+		return "", fmt.Errorf("failed to check if repo is public: %w", err)
+	}
+
 	remoteRepo, err := client.CreateRepo(ctx, repo.CreateInput{
 		Identifier:    repository.Identifier,
 		DefaultBranch: repository.DefaultBranch,
 		Description:   repository.Description,
-<<<<<<< HEAD
-=======
-		IsPublic:      false, // todo: use repository.IsPublic once public is available.
->>>>>>> 7103d881
+		IsPublic:      isPublic,
 		Readme:        false,
 		License:       "",
 		GitIgnore:     "",
