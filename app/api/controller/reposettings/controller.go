// Copyright 2023 Harness, Inc.
//
// Licensed under the Apache License, Version 2.0 (the "License");
// you may not use this file except in compliance with the License.
// You may obtain a copy of the License at
//
//     http://www.apache.org/licenses/LICENSE-2.0
//
// Unless required by applicable law or agreed to in writing, software
// distributed under the License is distributed on an "AS IS" BASIS,
// WITHOUT WARRANTIES OR CONDITIONS OF ANY KIND, either express or implied.
// See the License for the specific language governing permissions and
// limitations under the License.

package reposettings

import (
	"context"

	"github.com/harness/gitness/app/api/controller/repo"
	"github.com/harness/gitness/app/auth"
	"github.com/harness/gitness/app/auth/authz"
	"github.com/harness/gitness/app/services/publicaccess"
	"github.com/harness/gitness/app/services/settings"
	"github.com/harness/gitness/app/store"
<<<<<<< HEAD
=======
	"github.com/harness/gitness/audit"
	"github.com/harness/gitness/types"
>>>>>>> 8c18a936
	"github.com/harness/gitness/types/enum"
)

type Controller struct {
	authorizer   authz.Authorizer
	repoStore    store.RepoStore
	settings     *settings.Service
<<<<<<< HEAD
	publicAccess publicaccess.PublicAccess
=======
	auditService audit.Service
>>>>>>> 8c18a936
}

func NewController(
	authorizer authz.Authorizer,
	repoStore store.RepoStore,
	settings *settings.Service,
<<<<<<< HEAD
	publicAccess publicaccess.PublicAccess,
=======
	auditService audit.Service,
>>>>>>> 8c18a936
) *Controller {
	return &Controller{
		authorizer:   authorizer,
		repoStore:    repoStore,
		settings:     settings,
<<<<<<< HEAD
		publicAccess: publicAccess,
=======
		auditService: auditService,
>>>>>>> 8c18a936
	}
}

// getRepoCheckAccess fetches an active repo (not one that is currently being imported)
// and checks if the current user has permission to access it.
func (c *Controller) getRepoCheckAccess(
	ctx context.Context,
	session *auth.Session,
	repoRef string,
	reqPermission enum.Permission,
) (*repo.Repository, error) {
	return repo.GetRepoCheckAccess(
		ctx,
		c.repoStore,
		c.authorizer,
		c.publicAccess,
		session,
		repoRef,
		reqPermission,
	)
}<|MERGE_RESOLUTION|>--- conflicted
+++ resolved
@@ -23,11 +23,7 @@
 	"github.com/harness/gitness/app/services/publicaccess"
 	"github.com/harness/gitness/app/services/settings"
 	"github.com/harness/gitness/app/store"
-<<<<<<< HEAD
-=======
 	"github.com/harness/gitness/audit"
-	"github.com/harness/gitness/types"
->>>>>>> 8c18a936
 	"github.com/harness/gitness/types/enum"
 )
 
@@ -35,32 +31,23 @@
 	authorizer   authz.Authorizer
 	repoStore    store.RepoStore
 	settings     *settings.Service
-<<<<<<< HEAD
 	publicAccess publicaccess.PublicAccess
-=======
 	auditService audit.Service
->>>>>>> 8c18a936
 }
 
 func NewController(
 	authorizer authz.Authorizer,
 	repoStore store.RepoStore,
 	settings *settings.Service,
-<<<<<<< HEAD
 	publicAccess publicaccess.PublicAccess,
-=======
 	auditService audit.Service,
->>>>>>> 8c18a936
 ) *Controller {
 	return &Controller{
 		authorizer:   authorizer,
 		repoStore:    repoStore,
 		settings:     settings,
-<<<<<<< HEAD
 		publicAccess: publicAccess,
-=======
 		auditService: auditService,
->>>>>>> 8c18a936
 	}
 }
 
