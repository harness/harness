--- conflicted
+++ resolved
@@ -33,13 +33,8 @@
 	repoRef string,
 	gitRef string,
 	path string,
-<<<<<<< HEAD
-) (io.ReadCloser, int64, error) {
+) (io.ReadCloser, int64, sha.SHA, error) {
 	repo, err := c.getRepoCheckAccess(ctx, session, repoRef, enum.PermissionRepoView)
-=======
-) (io.ReadCloser, int64, sha.SHA, error) {
-	repo, err := c.getRepoCheckAccess(ctx, session, repoRef, enum.PermissionRepoView, true)
->>>>>>> cfddbeb1
 	if err != nil {
 		return nil, 0, sha.Nil, err
 	}
