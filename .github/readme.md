# [Drone](https://www.drone.io/) <img src="https://github.com/drone/brand/blob/master/screenshots/screenshot_build_success.png" style="max-width:100px;" />
**Welcome to the Drone codebase, we are thrilled to have you here!** 


## What is Drone?
Drone is a continuous delivery system built on container technology. Drone uses a simple YAML configuration file, a superset of docker-compose, to define and execute Pipelines inside Docker containers. we have two versions available: the [Enterprise Edition](https://github.com/drone/drone/blob/master/BUILDING) and the [Community Edition](https://github.com/drone/drone/blob/master/BUILDING_OSS)

_Please note the official Docker images run the Drone Enterprise distribution. If you would like to run the Community Edition you can build from source by following the instructions in [BUILDING_OSS](https://github.com/drone/drone/blob/master/BUILDING_OSS)._
 
## Table of Contents

- [What is Drone?](#what-is-drone)
- [Table of Contents](#table-of-contents)
- [Community](#community)
- [Contributing](#contributing)
- [Code of Conduct](#code-of-conduct)
- [Core Team](#core-team)
- [Setup Documentation](#setup-documentation)
- [Usage Documentation](#usage-documentation)
- [Sample Pipeline Configuration](#sample-pipeline-configuration)
- [Plugin Index](#plugin-index)

## Community

We have a place to voice your ideas, have discussion on features, or get help with any issue you may have, please visit the community on our [Discourse](https://discourse.drone.io/) as well as our [Slack](https://join.slack.com/t/harnesscommunity/shared_invite/zt-90wb0w6u-OATJvUBkSDR3W9oYX7D~4A).


## Contributing

We encourage you to contribute to Drone! Please check out our [Proposing Changes Guide](https://github.com/drone/proposal).

## Code of Conduct

Drone follows the [CNCF Code of Conduct](https://github.com/cncf/foundation/blob/master/code-of-conduct.md).

## Core Team

- Brad Rydzewski
- TP Honey
- Marko Gacesa
- Eoin McAfee
- Dan Wilson
- Marie Antons

### Setup Documentation

This section of the [documentation](http://docs.drone.io/installation/) will help you install and configure the Drone Server and one or many Runners. A runner is a standalone daemon that polls the server for pending pipelines to execute.

### Usage Documentation

Pipelines help you automate steps in your software delivery process, such as initiating code builds, running automated tests, and deploying to a staging or production environment. Our [documentation](http://docs.drone.io/getting-started/) can help you get started with the different types of pipelines. Each optimized for different use cases and runtime environments.


### Plugin Index

We have an extensive registry of community plugins to customize your continuous delivery pipeline, you can find those [here](http://plugins.drone.io/).

<br>
<img src="https://github.com/drone/brand/blob/master/screenshots/screenshot_build_success.png" style="max-width:100px;" />

### Sample Pipeline Configuration

```yaml
name: default

kind: pipeline
type: docker

steps:
- name: backend
  image: golang
  commands:
    - go get
    - go build
    - go test

- name: frontend
  image: node:6
  commands:
    - npm install
    - npm test

- name: publish
  image: plugins/docker
  settings:
    repo: octocat/hello-world
    tags: [ 1, 1.1, latest ]
    registry: index.docker.io

- name: notify
  image: plugins/slack
  settings:
    channel: developers
    username: drone
```

<<<<<<< HEAD
[⬆ Back to Top](#table-of-contents)
=======
Documentation and Other Links:

* Setup Documentation [docs.drone.io/installation](http://docs.drone.io/installation/)
* Usage Documentation [docs.drone.io/getting-started](http://docs.drone.io/getting-started/)
* Plugin Index [plugins.drone.io](http://plugins.drone.io/)
* Getting Help [discourse.drone.io](https://discourse.drone.io)
* Build the Enterprise Edition [BUILDING](https://github.com/drone/drone/blob/master/BUILDING)
* Build the Community Edition [BUILDING_OSS](https://github.com/drone/drone/blob/master/BUILDING_OSS)

_Please note the official Docker images run the Drone Enterprise distribution. If you would like to run the Community Edition you can build from source by following the instructions in [BUILDING_OSS](https://github.com/drone/drone/blob/master/BUILDING_OSS)._


## Release procedure

Run the changelog generator.

```BASH
docker run -it --rm -v "$(pwd)":/usr/local/src/your-app githubchangeloggenerator/github-changelog-generator -u drone -p drone -t <secret github token>
```

You can generate a token by logging into your GitHub account and going to Settings -> Personal access tokens.

Next we tag the PR's with the fixes or enhancements labels. If the PR does not fufil the requirements, do not add a label.

** Before moving on make sure to update the version file `version/version.go`. **

Run the changelog generator again with the future version according to semver.

```BASH
docker run -it --rm -v "$(pwd)":/usr/local/src/your-app githubchangeloggenerator/github-changelog-generator -u drone -p drone -t <secret token> --future-release v1.0.0
```

Create your pull request for the release. Get it merged then tag the release.
>>>>>>> 730f7596
<|MERGE_RESOLUTION|>--- conflicted
+++ resolved
@@ -94,9 +94,6 @@
     username: drone
 ```
 
-<<<<<<< HEAD
-[⬆ Back to Top](#table-of-contents)
-=======
 Documentation and Other Links:
 
 * Setup Documentation [docs.drone.io/installation](http://docs.drone.io/installation/)
@@ -130,4 +127,5 @@
 ```
 
 Create your pull request for the release. Get it merged then tag the release.
->>>>>>> 730f7596
+
+[⬆ Back to Top](#table-of-contents)