package github

import (
	"encoding/json"
	"fmt"
	"net/http"
	"net/url"
	"strconv"
	"strings"
	"time"

	"github.com/CiscoCloud/drone/model"
	"github.com/CiscoCloud/drone/shared/envconfig"
	"github.com/CiscoCloud/drone/shared/httputil"
	"github.com/CiscoCloud/drone/shared/oauth2"

	log "github.com/Sirupsen/logrus"
	"github.com/google/go-github/github"
)

const (
	DefaultURL   = "https://github.com"
	DefaultAPI   = "https://api.github.com"
	DefaultScope = "repo,repo:status,user:email"
)

type Github struct {
	URL         string
	API         string
	Client      string
	Secret      string
	Orgs        []string
	Open        bool
	PrivateMode bool
	SkipVerify  bool
	GitSSH      bool
}

func Load(env envconfig.Env) *Github {
	config := env.String("REMOTE_CONFIG", "")

	// parse the remote DSN configuration string
	url_, err := url.Parse(config)
	if err != nil {
		log.Fatalln("unable to parse remote dsn. %s", err)
	}
	params := url_.Query()
	url_.Path = ""
	url_.RawQuery = ""

	// create the Githbub remote using parameters from
	// the parsed DSN configuration string.
	github := Github{}
	github.URL = url_.String()
	github.Client = params.Get("client_id")
	github.Secret = params.Get("client_secret")
	github.Orgs = params["orgs"]
	github.PrivateMode, _ = strconv.ParseBool(params.Get("private_mode"))
	github.SkipVerify, _ = strconv.ParseBool(params.Get("skip_verify"))
	github.Open, _ = strconv.ParseBool(params.Get("open"))
	github.GitSSH, _ = strconv.ParseBool(params.Get("ssh"))

	if github.URL == DefaultURL {
		github.API = DefaultAPI
	} else {
		github.API = github.URL + "/api/v3/"
	}

	return &github
}

// Login authenticates the session and returns the
// remote user details.
func (g *Github) Login(res http.ResponseWriter, req *http.Request) (*model.User, bool, error) {

	var config = &oauth2.Config{
		ClientId:     g.Client,
		ClientSecret: g.Secret,
		Scope:        DefaultScope,
		AuthURL:      fmt.Sprintf("%s/login/oauth/authorize", g.URL),
		TokenURL:     fmt.Sprintf("%s/login/oauth/access_token", g.URL),
		RedirectURL:  fmt.Sprintf("%s/authorize", httputil.GetURL(req)),
	}

	// get the OAuth code
	var code = req.FormValue("code")
	if len(code) == 0 {
		var random = GetRandom()
		http.Redirect(res, req, config.AuthCodeURL(random), http.StatusSeeOther)
		return nil, false, nil
	}

	var trans = &oauth2.Transport{Config: config}
	var token, err = trans.Exchange(code)
	if err != nil {
		return nil, false, fmt.Errorf("Error exchanging token. %s", err)
	}

	var client = NewClient(g.API, token.AccessToken, g.SkipVerify)
	var useremail, errr = GetUserEmail(client)
	if errr != nil {
		return nil, false, fmt.Errorf("Error retrieving user or verified email. %s", errr)
	}

	if len(g.Orgs) > 0 {
		allowedOrg, err := UserBelongsToOrg(client, g.Orgs)
		if err != nil {
			return nil, false, fmt.Errorf("Could not check org membership. %s", err)
		}
		if !allowedOrg {
			return nil, false, fmt.Errorf("User does not belong to correct org. Must belong to %v", g.Orgs)
		}
	}

	user := model.User{}
	user.Login = *useremail.Login
	user.Email = *useremail.Email
	user.Token = token.AccessToken
	user.Avatar = *useremail.AvatarURL
	return &user, g.Open, nil
}

// Auth authenticates the session and returns the remote user
// login for the given token and secret
func (g *Github) Auth(token, secret string) (string, error) {
	client := NewClient(g.API, token, g.SkipVerify)
	user, _, err := client.Users.Get("")
	if err != nil {
		return "", err
	}
	return *user.Login, nil
}

// Repo fetches the named repository from the remote system.
func (g *Github) Repo(u *model.User, owner, name string) (*model.Repo, error) {
	client := NewClient(g.API, u.Token, g.SkipVerify)
	repo_, err := GetRepo(client, owner, name)
	if err != nil {
		return nil, err
	}

	repo := &model.Repo{}
	repo.Owner = owner
	repo.Name = name
	repo.FullName = *repo_.FullName
	repo.Link = *repo_.HTMLURL
	repo.IsPrivate = *repo_.Private
	repo.Clone = *repo_.CloneURL
	repo.Branch = "master"
	repo.Avatar = *repo_.Owner.AvatarURL

	if repo_.DefaultBranch != nil {
		repo.Branch = *repo_.DefaultBranch
	}

	if g.PrivateMode {
		repo.IsPrivate = true
	}

	if g.GitSSH && repo.IsPrivate {
		repo.Clone = *repo_.SSHURL
	}

	return repo, err
}

// Repos fetches a list of repos from the remote system.
func (g *Github) Repos(u *model.User) ([]*model.RepoLite, error) {
	client := NewClient(g.API, u.Token, g.SkipVerify)

	all, err := GetAllRepos(client)
	if err != nil {
		return nil, err
	}

	var repos = []*model.RepoLite{}
	for _, repo := range all {
		repos = append(repos, &model.RepoLite{
			Owner:    *repo.Owner.Login,
			Name:     *repo.Name,
			FullName: *repo.FullName,
			Avatar:   *repo.Owner.AvatarURL,
		})
	}
	return repos, err
}

// Perm fetches the named repository permissions from
// the remote system for the specified user.
func (g *Github) Perm(u *model.User, owner, name string) (*model.Perm, error) {

	client := NewClient(g.API, u.Token, g.SkipVerify)
	repo, err := GetRepo(client, owner, name)
	if err != nil {
		return nil, err
	}
	m := &model.Perm{}
	m.Admin = (*repo.Permissions)["admin"]
	m.Push = (*repo.Permissions)["push"]
	m.Pull = (*repo.Permissions)["pull"]
	return m, nil
}

// Script fetches the build script (.drone.yml) from the remote
// repository and returns in string format.
func (g *Github) Script(u *model.User, r *model.Repo, b *model.Build) ([]byte, []byte, error) {
	client := NewClient(g.API, u.Token, g.SkipVerify)

	cfg, err := GetFile(client, r.Owner, r.Name, ".drone.yml", b.Commit)
	sec, _ := GetFile(client, r.Owner, r.Name, ".drone.sec", b.Commit)
	return cfg, sec, err
}

// Status sends the commit status to the remote system.
// An example would be the GitHub pull request status.
func (g *Github) Status(u *model.User, r *model.Repo, b *model.Build, link string) error {
	client := NewClient(g.API, u.Token, g.SkipVerify)

	status := getStatus(b.Status)
	desc := getDesc(b.Status)
	data := github.RepoStatus{
		Context:     github.String("Drone"),
		State:       github.String(status),
		Description: github.String(desc),
		TargetURL:   github.String(link),
	}
	_, _, err := client.Repositories.CreateStatus(r.Owner, r.Name, b.Commit, &data)
	return err
}

// Netrc returns a .netrc file that can be used to clone
// private repositories from a remote system.
func (g *Github) Netrc(u *model.User, r *model.Repo) (*model.Netrc, error) {
	url_, err := url.Parse(g.URL)
	if err != nil {
		return nil, err
	}
	netrc := &model.Netrc{}
	netrc.Login = u.Token
	netrc.Password = "x-oauth-basic"
	netrc.Machine = url_.Host
	return netrc, nil
}

// Activate activates a repository by creating the post-commit hook and
// adding the SSH deploy key, if applicable.
func (g *Github) Activate(u *model.User, r *model.Repo, k *model.Key, link string) error {
	client := NewClient(g.API, u.Token, g.SkipVerify)
	title, err := GetKeyTitle(link)
	if err != nil {
		return err
	}

	// if the CloneURL is using the SSHURL then we know that
	// we need to add an SSH key to GitHub.
	if r.IsPrivate || g.PrivateMode {
		_, err = CreateUpdateKey(client, r.Owner, r.Name, title, k.Public)
		if err != nil {
			return err
		}
	}

	_, err = CreateUpdateHook(client, r.Owner, r.Name, link)
	return err
}

// Deactivate removes a repository by removing all the post-commit hooks
// which are equal to link and removing the SSH deploy key.
func (g *Github) Deactivate(u *model.User, r *model.Repo, link string) error {
	client := NewClient(g.API, u.Token, g.SkipVerify)
	title, err := GetKeyTitle(link)
	if err != nil {
		return err
	}

	// remove the deploy-key if it is installed remote.
	if r.IsPrivate || g.PrivateMode {
		if err := DeleteKey(client, r.Owner, r.Name, title); err != nil {
			return err
		}
	}

	return DeleteHook(client, r.Owner, r.Name, link)
}

// Hook parses the post-commit hook from the Request body
// and returns the required data in a standard format.
func (g *Github) Hook(r *http.Request) (*model.Repo, *model.Build, error) {

	switch r.Header.Get("X-Github-Event") {
	case "pull_request":
		return g.pullRequest(r)
	case "push":
		return g.push(r)
	default:
		return nil, nil, nil
	}
}

// push parses a hook with event type `push` and returns
// the commit data.
func (g *Github) push(r *http.Request) (*model.Repo, *model.Build, error) {
	payload := GetPayload(r)
	hook := &pushHook{}
	err := json.Unmarshal(payload, hook)
	if err != nil {
		return nil, nil, err
	}
	if hook.Deleted {
		return nil, nil, err
	}

	repo := &model.Repo{}
	repo.Owner = hook.Repo.Owner.Login
	if len(repo.Owner) == 0 {
		repo.Owner = hook.Repo.Owner.Name
	}
	repo.Name = hook.Repo.Name
	// Generating rather than using hook.Repo.FullName as it's
	// not always present
	repo.FullName = fmt.Sprintf("%s/%s", repo.Owner, repo.Name)
	repo.Link = hook.Repo.HTMLURL
	repo.IsPrivate = hook.Repo.Private
	repo.Clone = hook.Repo.CloneURL
	repo.Branch = hook.Repo.DefaultBranch

	build := &model.Build{}
	build.Event = model.EventPush
	build.Commit = hook.Head.ID
	build.Ref = hook.Ref
	build.Link = hook.Head.URL
	build.Branch = strings.Replace(build.Ref, "refs/heads/", "", -1)
	build.Message = hook.Head.Message
<<<<<<< HEAD
	buildTimestamp, err := time.Parse(time.RFC3339, hook.Head.Timestamp)
	if err != nil {
		log.Warnf("Error parsing time '%s' due to error: %s", hook.Head.Timestamp, err)
		buildTimestamp = time.Now()
	}
	build.Timestamp = buildTimestamp.Unix()
=======
	// build.Timestamp = hook.Head.Timestamp
>>>>>>> 8fbd3d5f
	build.Email = hook.Head.Author.Email
	build.Avatar = hook.Sender.Avatar
	build.Author = hook.Sender.Login
	build.Remote = hook.Repo.CloneURL

	if len(build.Author) == 0 {
		build.Author = hook.Head.Author.Username
		// default gravatar?
	}

	// we should ignore github pages
	if build.Ref == "refs/heads/gh-pages" {
		return nil, nil, nil
	}

	return repo, build, nil
}

// pullRequest parses a hook with event type `pullRequest`
// and returns the commit data.
func (g *Github) pullRequest(r *http.Request) (*model.Repo, *model.Build, error) {
	payload := GetPayload(r)
	hook := &struct {
		Action      string              `json:"action"`
		PullRequest *github.PullRequest `json:"pull_request"`
		Repo        *github.Repository  `json:"repository"`
	}{}
	err := json.Unmarshal(payload, hook)
	if err != nil {
		return nil, nil, err
	}

	// ignore these
	if hook.Action != "opened" && hook.Action != "synchronize" {
		return nil, nil, nil
	}
	if *hook.PullRequest.State != "open" {
		return nil, nil, nil
	}

	repo := &model.Repo{}
	repo.Owner = *hook.Repo.Owner.Login
	repo.Name = *hook.Repo.Name
	repo.FullName = *hook.Repo.FullName
	repo.Link = *hook.Repo.HTMLURL
	repo.IsPrivate = *hook.Repo.Private
	repo.Clone = *hook.Repo.CloneURL
	repo.Branch = "master"
	if hook.Repo.DefaultBranch != nil {
		repo.Branch = *hook.Repo.DefaultBranch
	}

	build := &model.Build{}
	build.Event = model.EventPull
	build.Commit = *hook.PullRequest.Head.SHA
	build.Ref = fmt.Sprintf("refs/pull/%d/merge", *hook.PullRequest.Number)
	build.Link = *hook.PullRequest.HTMLURL
	build.Branch = *hook.PullRequest.Head.Ref
	build.Message = *hook.PullRequest.Title
	build.Author = *hook.PullRequest.Head.User.Login
	build.Avatar = *hook.PullRequest.Head.User.AvatarURL
	build.Remote = *hook.PullRequest.Base.Repo.CloneURL
	build.Title = *hook.PullRequest.Title
	// build.Timestamp = time.Now().UTC().Format("2006-01-02 15:04:05.000000000 +0000 MST")

	return repo, build, nil
}

const (
	StatusPending = "pending"
	StatusSuccess = "success"
	StatusFailure = "failure"
	StatusError   = "error"
)

const (
	DescPending = "this build is pending"
	DescSuccess = "the build was successful"
	DescFailure = "the build failed"
	DescError   = "oops, something went wrong"
)

// getStatus is a helper functin that converts a Drone
// status to a GitHub status.
func getStatus(status string) string {
	switch status {
	case model.StatusPending, model.StatusRunning:
		return StatusPending
	case model.StatusSuccess:
		return StatusSuccess
	case model.StatusFailure:
		return StatusFailure
	case model.StatusError, model.StatusKilled:
		return StatusError
	default:
		return StatusError
	}
}

// getDesc is a helper function that generates a description
// message for the build based on the status.
func getDesc(status string) string {
	switch status {
	case model.StatusPending, model.StatusRunning:
		return DescPending
	case model.StatusSuccess:
		return DescSuccess
	case model.StatusFailure:
		return DescFailure
	case model.StatusError, model.StatusKilled:
		return DescError
	default:
		return DescError
	}
}<|MERGE_RESOLUTION|>--- conflicted
+++ resolved
@@ -331,16 +331,12 @@
 	build.Link = hook.Head.URL
 	build.Branch = strings.Replace(build.Ref, "refs/heads/", "", -1)
 	build.Message = hook.Head.Message
-<<<<<<< HEAD
-	buildTimestamp, err := time.Parse(time.RFC3339, hook.Head.Timestamp)
-	if err != nil {
-		log.Warnf("Error parsing time '%s' due to error: %s", hook.Head.Timestamp, err)
-		buildTimestamp = time.Now()
-	}
-	build.Timestamp = buildTimestamp.Unix()
-=======
-	// build.Timestamp = hook.Head.Timestamp
->>>>>>> 8fbd3d5f
+	// buildTimestamp, err := time.Parse(time.RFC3339, hook.Head.Timestamp)
+	// if err != nil {
+		// log.Warnf("Error parsing time '%s' due to error: %s", hook.Head.Timestamp, err)
+		// buildTimestamp = time.Now()
+	// }
+	// build.Timestamp = buildTimestamp.Unix()
 	build.Email = hook.Head.Author.Email
 	build.Avatar = hook.Sender.Avatar
 	build.Author = hook.Sender.Login
