.PHONY: vendor

<<<<<<< HEAD
SHA ?= $(shell git rev-parse --short HEAD)
VERSION := 0.4.0-alpha
=======
PACKAGES = $(shell go list ./... | grep -v /vendor/)
>>>>>>> b02cee7a

all: gen build

deps:
	go get golang.org/x/tools/cmd/cover
	go get golang.org/x/tools/cmd/vet
	go get -u github.com/kr/vexp
	go get -u github.com/eknkc/amber/amberc
	go get -u github.com/jteeuwen/go-bindata/...
	go get -u github.com/elazarl/go-bindata-assetfs/...
	go get -u github.com/dchest/jsmin

gen:
	go generate $(PACKAGES)

build:
	GO15VENDOREXPERIMENT=1 go build

build_static:
	GO15VENDOREXPERIMENT=1 go build --ldflags '-extldflags "-static"' -o drone_static

test:
	go test -cover $(PACKAGES)

deb:
	mkdir -p contrib/debian/drone/usr/local/bin
	mkdir -p contrib/debian/drone/var/lib/drone
	mkdir -p contrib/debian/drone/var/cache/drone
	cp drone contrib/debian/drone/usr/local/bin
	-dpkg-deb --build contrib/debian/drone

vendor:
	vexp<|MERGE_RESOLUTION|>--- conflicted
+++ resolved
@@ -1,11 +1,6 @@
 .PHONY: vendor
 
-<<<<<<< HEAD
-SHA ?= $(shell git rev-parse --short HEAD)
-VERSION := 0.4.0-alpha
-=======
 PACKAGES = $(shell go list ./... | grep -v /vendor/)
->>>>>>> b02cee7a
 
 all: gen build
 
