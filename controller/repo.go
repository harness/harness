--- conflicted
+++ resolved
@@ -11,22 +11,13 @@
 	"github.com/gin-gonic/gin"
 	"gopkg.in/yaml.v2"
 
-<<<<<<< HEAD
 	"github.com/CiscoCloud/drone/model"
-	"github.com/CiscoCloud/drone/router/middleware/context"
+	"github.com/CiscoCloud/drone/remote"
 	"github.com/CiscoCloud/drone/router/middleware/session"
 	"github.com/CiscoCloud/drone/shared/crypto"
 	"github.com/CiscoCloud/drone/shared/httputil"
 	"github.com/CiscoCloud/drone/shared/token"
-=======
-	"github.com/drone/drone/model"
-	"github.com/drone/drone/remote"
-	"github.com/drone/drone/router/middleware/session"
-	"github.com/drone/drone/shared/crypto"
-	"github.com/drone/drone/shared/httputil"
-	"github.com/drone/drone/shared/token"
-	"github.com/drone/drone/store"
->>>>>>> 4e284a77
+	"github.com/CiscoCloud/drone/store"
 )
 
 func PostRepo(c *gin.Context) {
@@ -92,12 +83,7 @@
 	var activate bool
 	activate, err = strconv.ParseBool(paramActivate)
 	if err != nil {
-<<<<<<< HEAD
 		activate = true
-=======
-		c.String(500, err.Error())
-		return
->>>>>>> 4e284a77
 	}
 	if activate {
 		link := fmt.Sprintf(
@@ -110,10 +96,10 @@
 		// local changes to the database.
 		err = remote.Activate(user, r, keys, link)
 		if err != nil {
-			c.AbortWithError(500, err)
+			c.String(500, err.Error())
 			return
 		}
-    }
+  }
 
 	// persist the repository
 	err = store.CreateRepo(c, r)
@@ -177,8 +163,6 @@
 }
 
 func GetRepo(c *gin.Context) {
-<<<<<<< HEAD
-	db := context.Database(c)
 	repo := session.Repo(c)
 	user := session.User(c)
 	if user == nil {
@@ -186,9 +170,6 @@
 		return
 	}
 
-	// if the user is authenticated we should
-	// check to see if they've starred the repository
-	repo.IsStarred, _ = model.GetStar(db, user, repo)
 	repoResp := struct{
 		*model.Repo
 		Token string `json:"hook_token,omitempty"`
@@ -204,9 +185,6 @@
 	}
 
 	c.IndentedJSON(http.StatusOK, repoResp)
-=======
-	c.IndentedJSON(http.StatusOK, session.Repo(c))
->>>>>>> 4e284a77
 }
 
 func GetRepoKey(c *gin.Context) {
